from pytac.device import DeviceException
from pytac.epics import EpicsDevice, PvEnabler
import pytest
import mock

from constants import PREFIX, RB_PV, SP_PV


def create_device(prefix=PREFIX, rb_pv=RB_PV, sp_pv=SP_PV, enabled=True):
    mock_cs = mock.MagicMock()
    mock_cs.get.return_value = '1.0'
<<<<<<< HEAD
    device = EpicsDevice(prefix, mock.MagicMock(), enabled=enabled,
            rb_pv=rb_pv, sp_pv=sp_pv)
=======
    device = pytac.device.Device(
        prefix, mock.MagicMock(), enabled=enabled, rb_pv=rb_pv, sp_pv=sp_pv
    )
>>>>>>> 106930cd
    return device


def test_set_device_value():
    device = create_device()
    device.set_value(40)
    device._cs.put.assert_called_with(SP_PV, 40)


def test_device_invalid_sp_raise_exception():
    device2 = create_device(PREFIX, RB_PV, None)
    with pytest.raises(DeviceException):
        device2.set_value(40)


def test_get_device_value():
    device = create_device()
    with pytest.raises(DeviceException):
        device.get_value('non_existent')


def test_device_is_enabled_by_default():
    device = create_device()
    assert device.is_enabled()


def test_device_is_disabled_if_False_enabler():
    device = create_device(enabled=False)
    assert not device.is_enabled()


def test_device_is_enabled_returns_bool_value():
    device = create_device(enabled=mock.MagicMock())
    assert device.is_enabled() is True


def test_PvEnabler():
    mock_cs = mock.MagicMock()
    mock_cs.get.return_value = '40'
    pve = PvEnabler('enable-pv', '40', mock_cs)
    assert pve
    mock_cs.get.return_value = 50
    assert not pve<|MERGE_RESOLUTION|>--- conflicted
+++ resolved
@@ -9,14 +9,9 @@
 def create_device(prefix=PREFIX, rb_pv=RB_PV, sp_pv=SP_PV, enabled=True):
     mock_cs = mock.MagicMock()
     mock_cs.get.return_value = '1.0'
-<<<<<<< HEAD
-    device = EpicsDevice(prefix, mock.MagicMock(), enabled=enabled,
-            rb_pv=rb_pv, sp_pv=sp_pv)
-=======
-    device = pytac.device.Device(
+    device = EpicsDevice(
         prefix, mock.MagicMock(), enabled=enabled, rb_pv=rb_pv, sp_pv=sp_pv
     )
->>>>>>> 106930cd
     return device
 
 
