from pytac.device import DeviceException
from pytac.epics import EpicsDevice, PvEnabler
import pytest
import mock

from constants import PREFIX, RB_PV, SP_PV


def create_device(prefix=PREFIX, rb_pv=RB_PV, sp_pv=SP_PV, enabled=True):
    mock_cs = mock.MagicMock()
    mock_cs.get.return_value = '1.0'
    device = EpicsDevice(
        prefix, mock.MagicMock(), enabled=enabled, rb_pv=rb_pv, sp_pv=sp_pv
    )
    return device


def test_set_device_value():
    device = create_device()
    device.set_value(40)
    device._cs.put.assert_called_with(SP_PV, 40)


def test_device_invalid_sp_raise_exception():
    device2 = create_device(PREFIX, RB_PV, None)
<<<<<<< HEAD
    with pytest.raises(DeviceException):
=======
    with pytest.raises(pytac.exceptions.HandleException):
>>>>>>> 0234ec8e
        device2.set_value(40)


def test_get_device_value():
    device = create_device()
<<<<<<< HEAD
    with pytest.raises(DeviceException):
=======
    with pytest.raises(pytac.exceptions.HandleException):
>>>>>>> 0234ec8e
        device.get_value('non_existent')


def test_device_is_enabled_by_default():
    device = create_device()
    assert device.is_enabled()


def test_device_is_disabled_if_False_enabler():
    device = create_device(enabled=False)
    assert not device.is_enabled()


def test_device_is_enabled_returns_bool_value():
    device = create_device(enabled=mock.MagicMock())
    assert device.is_enabled() is True


def test_PvEnabler():
    mock_cs = mock.MagicMock()
    mock_cs.get.return_value = '40'
    pve = PvEnabler('enable-pv', '40', mock_cs)
    assert pve
    mock_cs.get.return_value = 50
    assert not pve<|MERGE_RESOLUTION|>--- conflicted
+++ resolved
@@ -1,5 +1,5 @@
-from pytac.device import DeviceException
 from pytac.epics import EpicsDevice, PvEnabler
+from pytac.exceptions import HandleException
 import pytest
 import mock
 
@@ -23,21 +23,13 @@
 
 def test_device_invalid_sp_raise_exception():
     device2 = create_device(PREFIX, RB_PV, None)
-<<<<<<< HEAD
-    with pytest.raises(DeviceException):
-=======
-    with pytest.raises(pytac.exceptions.HandleException):
->>>>>>> 0234ec8e
+    with pytest.raises(HandleException):
         device2.set_value(40)
 
 
 def test_get_device_value():
     device = create_device()
-<<<<<<< HEAD
-    with pytest.raises(DeviceException):
-=======
-    with pytest.raises(pytac.exceptions.HandleException):
->>>>>>> 0234ec8e
+    with pytest.raises(HandleException):
         device.get_value('non_existent')
 
 
