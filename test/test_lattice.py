--- conflicted
+++ resolved
@@ -1,11 +1,11 @@
+import mock
+import numpy
 import pytest
 import pytac
-from pytac.lattice import Lattice, LatticeException
+from pytac.element import Element
+from pytac.lattice import Lattice
 from pytac.model import DeviceModel
-from pytac.element import Element
-import mock
 from pytac.units import PolyUnitConv
-import numpy
 
 from constants import LATTICE, SP_PV
 
@@ -122,17 +122,9 @@
     simple_lattice.get_devices('family', 'x')[0].set_value.assert_called_with(1)
 
 
-<<<<<<< HEAD
-def test_set_values_raise_exception_if_number_of_values_does_not_match(
-        simple_lattice):
-    with pytest.raises(LatticeException):
+def test_set_values_raise_exception_if_number_of_values_does_not_match(simple_lattice):
+    with pytest.raises(pytac.exceptions.LatticeException):
         simple_lattice.set_values('family', 'x', [1, 2])
-=======
-def test_set_values_raise_exception_if_number_of_values_does_not_match(simple_element_and_lattice):
-    element, lattice = simple_element_and_lattice
-    with pytest.raises(pytac.exceptions.LatticeException):
-        lattice.set_values('family', 'x', [1, 2])
->>>>>>> 0234ec8e
 
 
 def test_s_position(simple_lattice):
@@ -149,15 +141,9 @@
 
 
 def test_get_s_throws_exception_if_element_not_in_lattice():
-<<<<<<< HEAD
     lat = Lattice(LATTICE, 1)
     element = Element(1, 1.0, 'Quad')
-    with pytest.raises(LatticeException):
-=======
-    lat = pytac.lattice.Lattice(LATTICE, mock.MagicMock(), 1)
-    element = pytac.element.Element(1, 1.0, 'Quad')
     with pytest.raises(pytac.exceptions.LatticeException):
->>>>>>> 0234ec8e
         lat.get_s(element)
 
 
