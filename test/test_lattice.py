import pytest
from pytac.epics import EpicsElement, EpicsDevice, EpicsLattice
import pytac.lattice
from pytac.model import DeviceModel
import pytac.element
import pytac.device
import mock
from pytac.units import PolyUnitConv
import numpy

from constants import PREFIX, RB_PV, SP_PV, LATTICE

DUMMY_ARRAY = [1]


@pytest.fixture
def mock_cs():
    cs = mock.MagicMock()
    cs.get.return_value = DUMMY_ARRAY
    return cs


@pytest.fixture
def simple_element(identity=1):
    uc = PolyUnitConv([0, 1])
    mock_cs = mock.MagicMock(get=mock.MagicMock(return_value=1))
    # Create devices and attach them to the element
    element = EpicsElement(identity, 0, 'BPM', cell=1)
    device1 = EpicsDevice(PREFIX, mock_cs, True, RB_PV, SP_PV)
    device2 = EpicsDevice(PREFIX, mock_cs, True, RB_PV, SP_PV)
    element.add_to_family('family')

    element.set_model(DeviceModel(), pytac.LIVE)
    element.add_device('x', device1, uc)
    element.add_device('y', device2, uc)

    return element


@pytest.fixture
<<<<<<< HEAD
def simple_element_and_lattice(simple_element):
    l = pytac.lattice.Lattice(LATTICE, 1)
    l.add_element(simple_element)
    return simple_element, l


@pytest.fixture
def simple_epics_element_and_lattice(simple_element, mock_cs):
    l = EpicsLattice(LATTICE, 1, mock_cs)
    l.add_element(simple_element)
    return simple_element, l


def test_create_lattice():
    l = pytac.lattice.Lattice(LATTICE, 1)
    assert(len(l)) == 0
    assert l.get_energy() == 1
    assert l.name == LATTICE
=======
def simple_element_and_lattice(simple_element, mock_cs):
    lat = pytac.lattice.Lattice(LATTICE, mock_cs, 1)
    lat.add_element(simple_element)
    return simple_element, lat


def test_create_lattice():
    lat = pytac.lattice.Lattice(LATTICE, mock.MagicMock(), 1)
    assert(len(lat)) == 0
    assert lat.name == LATTICE
>>>>>>> 106930cd


def test_get_devices(simple_element_and_lattice):
    _, lattice = simple_element_and_lattice
    devices = lattice.get_devices('family', 'x')
    assert len(devices) == 1
    assert devices[0].name == PREFIX


def test_get_devices_returns_empty_list_if_family_not_matched(simple_element_and_lattice):
    _, lattice = simple_element_and_lattice
    devices = lattice.get_devices('not-a-family', 'x')
    assert devices == []


def test_get_devices_returns_empty_list_if_field_not_matched(simple_element_and_lattice):
    _, lattice = simple_element_and_lattice
    devices = lattice.get_devices('family', 'not-a-field')
    assert devices == []


def test_get_device_names(simple_element_and_lattice):
    _, lattice = simple_element_and_lattice
    assert lattice.get_device_names('family', 'x') == [PREFIX]


def test_lattice_with_n_elements(simple_element_and_lattice):
    elem, lattice = simple_element_and_lattice

    # Getting elements
    lattice.add_element(elem)
    assert lattice[0] == elem
    assert lattice.get_elements() == [elem, elem]


def test_lattice_get_element_with_family(simple_element_and_lattice):
    element, lattice = simple_element_and_lattice
    element.add_to_family('fam')
    assert lattice.get_elements('fam') == [element]
    assert lattice.get_elements('nofam') == []


def test_lattice_get_elements_by_cell(simple_element_and_lattice):
    element, lattice = simple_element_and_lattice
    assert lattice.get_elements(cell=1) == [element]
    assert lattice.get_elements(cell=2) == []


def test_get_all_families(simple_element_and_lattice):
    element, lattice = simple_element_and_lattice
    families = lattice.get_all_families()
    assert len(families) > 0


def test_get_values(simple_epics_element_and_lattice):
    element, lattice = simple_epics_element_and_lattice
    lattice.get_values('family', 'x', pytac.RB)
    lattice._cs.get.assert_called_with([RB_PV])


@pytest.mark.parametrize(
    'dtype,expected', (
        (numpy.float64, numpy.array(DUMMY_ARRAY, dtype=numpy.float64)),
        (numpy.int32, numpy.array(DUMMY_ARRAY, dtype=numpy.int32)),
        (numpy.bool_, numpy.array(DUMMY_ARRAY, dtype=numpy.bool_)),
        (None, DUMMY_ARRAY)
<<<<<<< HEAD
))
def test_get_values_returns_numpy_array_if_requested(simple_epics_element_and_lattice, dtype, expected):
    element, lattice = simple_epics_element_and_lattice
=======
    ))
def test_get_values_returns_numpy_array_if_requested(simple_element_and_lattice, dtype, expected):
    element, lattice = simple_element_and_lattice
>>>>>>> 106930cd
    values = lattice.get_values('family', 'x', pytac.RB, dtype=dtype)
    numpy.testing.assert_equal(values, expected)
    lattice._cs.get.assert_called_with([RB_PV])


def test_set_values(simple_epics_element_and_lattice):
    element, lattice = simple_epics_element_and_lattice
    lattice.set_values('family', 'x', [1])
    lattice._cs.put.assert_called_with([SP_PV], [1])


def test_set_values_raise_exception_if_number_of_values_does_not_match(simple_element_and_lattice):
    element, lattice = simple_element_and_lattice
    with pytest.raises(pytac.lattice.LatticeException):
        lattice.set_values('family', 'x', [1, 2])


def test_s_position(simple_element_and_lattice):
    element1, lattice = simple_element_and_lattice
    assert lattice.get_s(element1) == 0.0

    element2 = pytac.element.Element(2, 1.0, 'Quad')
    lattice.add_element(element2)
    assert lattice.get_s(element2) == 0.0

    element3 = pytac.element.Element(3, 2.0, 'Quad')
    lattice.add_element(element3)
    assert lattice.get_s(element3) == 1.0


def test_get_s_throws_exception_if_element_not_in_lattice():
<<<<<<< HEAD
    l = pytac.lattice.Lattice(LATTICE, 1)
=======
    lat = pytac.lattice.Lattice(LATTICE, mock.MagicMock(), 1)
>>>>>>> 106930cd
    element = pytac.element.Element(1, 1.0, 'Quad')
    with pytest.raises(pytac.lattice.LatticeException):
        lat.get_s(element)


def test_get_family_s(simple_element_and_lattice):
    element1, lattice = simple_element_and_lattice
    assert lattice.get_family_s('family') == [0]

    element2 = pytac.element.Element(2, 1.0, 'family')
    element2.add_to_family('family')
    lattice.add_element(element2)
    assert lattice.get_family_s('family') == [0, 0]

    element3 = pytac.element.Element(3, 1.5, 'family')
    element3.add_to_family('family')
    lattice.add_element(element3)
    assert lattice.get_family_s('family') == [0, 0, 1.0]

    element4 = pytac.element.Element(3, 1.5, 'family')
    element4.add_to_family('family')
    lattice.add_element(element4)
    assert lattice.get_family_s('family') == [0, 0, 1.0, 2.5]<|MERGE_RESOLUTION|>--- conflicted
+++ resolved
@@ -38,37 +38,24 @@
 
 
 @pytest.fixture
-<<<<<<< HEAD
 def simple_element_and_lattice(simple_element):
-    l = pytac.lattice.Lattice(LATTICE, 1)
-    l.add_element(simple_element)
-    return simple_element, l
+    lat = pytac.lattice.Lattice(LATTICE, 1)
+    lat.add_element(simple_element)
+    return simple_element, lat
 
 
 @pytest.fixture
 def simple_epics_element_and_lattice(simple_element, mock_cs):
-    l = EpicsLattice(LATTICE, 1, mock_cs)
-    l.add_element(simple_element)
-    return simple_element, l
-
-
-def test_create_lattice():
-    l = pytac.lattice.Lattice(LATTICE, 1)
-    assert(len(l)) == 0
-    assert l.get_energy() == 1
-    assert l.name == LATTICE
-=======
-def simple_element_and_lattice(simple_element, mock_cs):
-    lat = pytac.lattice.Lattice(LATTICE, mock_cs, 1)
+    lat = EpicsLattice(LATTICE, 1, mock_cs)
     lat.add_element(simple_element)
     return simple_element, lat
 
 
 def test_create_lattice():
-    lat = pytac.lattice.Lattice(LATTICE, mock.MagicMock(), 1)
+    lat = pytac.lattice.Lattice(LATTICE, 1)
     assert(len(lat)) == 0
+    assert lat.get_energy() == 1
     assert lat.name == LATTICE
->>>>>>> 106930cd
 
 
 def test_get_devices(simple_element_and_lattice):
@@ -135,15 +122,9 @@
         (numpy.int32, numpy.array(DUMMY_ARRAY, dtype=numpy.int32)),
         (numpy.bool_, numpy.array(DUMMY_ARRAY, dtype=numpy.bool_)),
         (None, DUMMY_ARRAY)
-<<<<<<< HEAD
-))
+    ))
 def test_get_values_returns_numpy_array_if_requested(simple_epics_element_and_lattice, dtype, expected):
     element, lattice = simple_epics_element_and_lattice
-=======
-    ))
-def test_get_values_returns_numpy_array_if_requested(simple_element_and_lattice, dtype, expected):
-    element, lattice = simple_element_and_lattice
->>>>>>> 106930cd
     values = lattice.get_values('family', 'x', pytac.RB, dtype=dtype)
     numpy.testing.assert_equal(values, expected)
     lattice._cs.get.assert_called_with([RB_PV])
@@ -175,11 +156,7 @@
 
 
 def test_get_s_throws_exception_if_element_not_in_lattice():
-<<<<<<< HEAD
-    l = pytac.lattice.Lattice(LATTICE, 1)
-=======
-    lat = pytac.lattice.Lattice(LATTICE, mock.MagicMock(), 1)
->>>>>>> 106930cd
+    lat = pytac.lattice.Lattice(LATTICE, 1)
     element = pytac.element.Element(1, 1.0, 'Quad')
     with pytest.raises(pytac.lattice.LatticeException):
         lat.get_s(element)
