import pytac
import pytest
from mock import patch
from pytac.load_csv import load


<<<<<<< HEAD
@pytest.fixture
=======
@pytest.fixture(scope="session")
def Travis_CI_compatibility():
    """Travis CI cannot import cothread so we must create a mock of cothread
        and catools (the module that pytac imports from cothread), including
        the functions that pytac explicitly imports (caget and caput).
    """
    class catools(object):
        def caget():
            pass

        def caput():
            pass

    cothread = ModuleType('cothread')
    cothread.catools = catools
    sys.modules['cothread'] = cothread
    sys.modules['cothread.catools'] = catools


@pytest.fixture(scope="session")
>>>>>>> bcb7bb0f
def mock_cs_raises_ImportError():
    """We create a mock control system to replace CothreadControlSystem, so
        that we can check that when it raises an ImportError load_csv.load
        catches it and raises a ControlSystemException instead.
<<<<<<< HEAD
=======

>>>>>>> bcb7bb0f
    N.B. Our new CothreadControlSystem is nested inside a fixture so it can be
     patched into pytac.cothread_cs to replace the existing
     CothreadControlSystem class. The new CothreadControlSystem created here is
     a function not a class (like the original) to prevent it from raising the
     ImportError when the code is compiled.
    """
    def CothreadControlSystem():
        raise ImportError
    return CothreadControlSystem


def test_default_control_system_import():
    """In this test we:
        - assert that the lattice is indeed loaded if no execeptions are raised
        - assert that the default control system is indeed cothread and that it
           is loaded onto the lattice correctly
    """
    assert bool(load('VMX'))
    assert isinstance(load('VMX')._cs, pytac.cothread_cs.CothreadControlSystem)


def test_import_fail_raises_ControlSystemException(mock_cs_raises_ImportError):
    """In this test we:
        - check that load corectly fails if cothread cannot be imported
        - check that when the import of the CothreadControlSystem fails the
           ImportError raised is replaced with a ControlSystemException
    """
    with patch('pytac.cothread_cs.CothreadControlSystem',
               mock_cs_raises_ImportError):
        with pytest.raises(pytac.exceptions.ControlSystemException):
            load('VMX')


def test_elements_loaded(lattice):
    assert len(lattice) == 4
    assert len(lattice.get_elements('drift')) == 2
    assert lattice.get_length() == 2.6


def test_element_details_loaded(lattice):
    quad = lattice.get_elements('quad')[0]
    assert quad.cell == 1
    assert quad.s == 1.0
    assert quad.index == 2


def test_devices_loaded(lattice):
    quads = lattice.get_elements('quad')
    assert len(quads) == 1
    assert quads[0].get_pv_name(field='b1', handle='readback') == 'Q1:RB'
    assert quads[0].get_pv_name(field='b1', handle='setpoint') == 'Q1:SP'


def test_families_loaded(lattice):
    assert lattice.get_all_families() == set(['drift', 'sext', 'quad', 'ds',
                                              'qf', 'qs', 'sd'])
    assert lattice.get_elements('quad')[0].families == set(['quad', 'qf',
                                                            'qs'])<|MERGE_RESOLUTION|>--- conflicted
+++ resolved
@@ -4,38 +4,11 @@
 from pytac.load_csv import load
 
 
-<<<<<<< HEAD
 @pytest.fixture
-=======
-@pytest.fixture(scope="session")
-def Travis_CI_compatibility():
-    """Travis CI cannot import cothread so we must create a mock of cothread
-        and catools (the module that pytac imports from cothread), including
-        the functions that pytac explicitly imports (caget and caput).
-    """
-    class catools(object):
-        def caget():
-            pass
-
-        def caput():
-            pass
-
-    cothread = ModuleType('cothread')
-    cothread.catools = catools
-    sys.modules['cothread'] = cothread
-    sys.modules['cothread.catools'] = catools
-
-
-@pytest.fixture(scope="session")
->>>>>>> bcb7bb0f
 def mock_cs_raises_ImportError():
     """We create a mock control system to replace CothreadControlSystem, so
         that we can check that when it raises an ImportError load_csv.load
         catches it and raises a ControlSystemException instead.
-<<<<<<< HEAD
-=======
-
->>>>>>> bcb7bb0f
     N.B. Our new CothreadControlSystem is nested inside a fixture so it can be
      patched into pytac.cothread_cs to replace the existing
      CothreadControlSystem class. The new CothreadControlSystem created here is
