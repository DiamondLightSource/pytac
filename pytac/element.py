"""Module containing the element class."""
import pytac
from pytac.exceptions import FieldException, HandleException, DeviceException


class Element(object):
    """Class representing one physical element in an accelerator lattice.

    An element has zero or more devices (e.g. quadrupole magnet) associated
    with each of its fields (e.g. 'b1' for a quadrupole).

    **Attributes:**

    Attributes:
        name (str): The name identifying the element.
        type_ (str): The type of the element.
        length (float): The length of the element in metres.
        s (float): The element's start position within the lattice in metres.
        index (int): The element's index within the ring, starting at 1.
        cell (int): The lattice cell this element is wihin.
        families (set): The families this element is a member of.

    .. Private Attributes:
           _uc (UnitConv): The unit conversion object used for this field.
           _models (dict): The dictionary of all the models of the element.
    """
    def __init__(self, name, length, element_type, s=None, index=None,
                 cell=None):
        """.. The constructor method for the class, called whenever an
               'Element' object is constructed.

        Args:
            name (int): The unique identifier for the element in the ring.
            length (float): The length of the element.
            element_type (str): The type of the element.
            s (float): The position of the start of the element in the ring.
            index (float): The index of the element in the ring, starting at 1.
            cell (int): The lattice cell this element is wihin.

        **Methods:**
        """
        self.name = name
        self.type_ = element_type
        self.length = length
        self.s = s
        self.index = index
        self.cell = cell
        self.families = set()
        self._uc = {}
        self._models = {}

    def __str__(self):
        """Auxiliary function to print out an element.

        Return a representation of an element, as a string.

        Returns:
            str: A representation of an element.
        """
        repn = '<Element {0}, length {1} m, families {2}>'
        return repn.format(self.name, self.length,
                           ', '.join(f for f in self.families))

    __repr__ = __str__

    def set_model(self, model, model_type):
        """Add a model to the element.

        Args:
            model (Model): instance of Model.
            model_type (str): pytac.LIVE or pytac.SIM.
        """
        self._models[model_type] = model

    def get_fields(self):
        """Get the fields defined on an element.

        Includes all fields defined by all models.

        Returns:
            set: A sequence of all the fields defined on an element.
        """
        fields = set()
        for model in self._models:
            fields.update(self._models[model].get_fields())
        return fields

    def add_device(self, field, device, uc):
        """Add device and unit conversion objects to a given field.

        A DeviceModel must be set before calling this method.

        Args:
            field (str): The key to store the unit conversion and device
                          objects.
            device (Device): The device object used for this field.
            uc (UnitConv): The unit conversion object used for this field.

        Raises:
            KeyError: if no DeviceModel is set.
        """
        self._models[pytac.LIVE].add_device(field, device)
        self._uc[field] = uc

    def get_device(self, field):
        """Get the device for the given field.

        A DeviceModel must be set before calling this method.

        Args:
            field (str): The lookup key to find the device on an element.

        Returns:
            Device: The device on the given field.

        Raises:
            KeyError: if no DeviceModel is set.
        """
        return self._models[pytac.LIVE].get_device(field)

    def get_unitconv(self, field):
        """Get the unit conversion option for the specified field.

        Args:
            field (str): The field associated with this conversion.

        Returns:
            UnitConv: The object associated with the specified field.

        Raises:
            KeyError: if no unit conversion object is present.
        """
        return self._uc[field]

    def add_to_family(self, family):
        """Add the element to the specified family.

        Args:
            family (str): Represents the name of the family.
        """
        self.families.add(family)

    def get_value(self, field, handle=pytac.RB, units=pytac.ENG,
                  model=pytac.LIVE):
        """Get the value for a field.

        Returns the value of a field on the element. This value is uniquely
        identified by a field and a handle. The returned value is either
        in engineering or physics units. The model flag returns either real
        or simulated values.

        Args:
            field (str): The requested field.
            handle (str): pytac.SP or pytac.RB.
            units (str): pytac.ENG or pytac.PHYS returned.
            model (str): pytac.LIVE or pytac.SIM.

        Returns:
            object: The value of the requested field, returned from EPICS as a
            string or cothread float.

        Raises:
            DeviceException: if there is no device on the given field.
            FieldException: if the element does not have the specified field.
        """
        try:
            model = self._models[model]
            value = model.get_value(field, handle)
            return self._uc[field].convert(value, origin=model.units,
                                           target=units)
        except KeyError:
            raise DeviceException('No model type {} on element {}'.format(model,
                                                                          self))
        except FieldException:
            raise FieldException('No field {} on element {}'.format(field, self))

    def set_value(self, field, value, handle=pytac.SP, units=pytac.ENG,
                  model=pytac.LIVE):
        """Set the value on a uniquely identified device.

        This value can be set on the machine or the simulation.
        A field is required to identify a device.

        Args:
            field (str): The requested field.
            value (float): The value to set.
            handle (str): pytac.SP or pytac.RB.
            units (str): pytac.ENG or pytac.PHYS.
            model (str): pytac.LIVE or pytac.SIM.

        Raises:
            DeviceException: if arguments are incorrect.
            FieldException: if the element does not have the specified field.
        """
        if handle != pytac.SP:
            raise HandleException('Must write using {}'.format(pytac.SP))
        try:
            model = self._models[model]
        except KeyError:
<<<<<<< HEAD
            raise DeviceException(
                'No model type {} on element {}'.format(model, self)
            )
=======
            raise DeviceException('No model type {} on element {}'.format(model,
                                                                          self))
        try:
            value = self._uc[field].convert(value, origin=units, target=model.units)
            model.set_value(field, value)
        except KeyError:
            raise FieldException('No field {} on element {}'.format(model, self))
        except FieldException:
            raise FieldException('No field {} on element {}'.format(field, self))

    def get_pv_name(self, field, handle):
        """Get a PV name on a device.

        Args:
            field (str): The requested field.
            handle (str): pytac.RB or pytac.SP.

        Returns:
            str: The readback or setpoint PV for the specified field.

        Raises:
            DeviceException: if there is no device for this field.
            FieldException: if the element does not have the specified field.
        """
        try:
            return self._models[pytac.LIVE].get_pv_name(field, handle)
        except KeyError:
            raise DeviceException('{} has no device for field {}'.format(self,
                                                                         field))
        except FieldException:
            raise FieldException('No field {} on element {}'.format(field, self))
>>>>>>> 0234ec8e
<|MERGE_RESOLUTION|>--- conflicted
+++ resolved
@@ -197,40 +197,13 @@
         try:
             model = self._models[model]
         except KeyError:
-<<<<<<< HEAD
             raise DeviceException(
                 'No model type {} on element {}'.format(model, self)
             )
-=======
-            raise DeviceException('No model type {} on element {}'.format(model,
-                                                                          self))
         try:
             value = self._uc[field].convert(value, origin=units, target=model.units)
             model.set_value(field, value)
         except KeyError:
             raise FieldException('No field {} on element {}'.format(model, self))
         except FieldException:
-            raise FieldException('No field {} on element {}'.format(field, self))
-
-    def get_pv_name(self, field, handle):
-        """Get a PV name on a device.
-
-        Args:
-            field (str): The requested field.
-            handle (str): pytac.RB or pytac.SP.
-
-        Returns:
-            str: The readback or setpoint PV for the specified field.
-
-        Raises:
-            DeviceException: if there is no device for this field.
-            FieldException: if the element does not have the specified field.
-        """
-        try:
-            return self._models[pytac.LIVE].get_pv_name(field, handle)
-        except KeyError:
-            raise DeviceException('{} has no device for field {}'.format(self,
-                                                                         field))
-        except FieldException:
-            raise FieldException('No field {} on element {}'.format(field, self))
->>>>>>> 0234ec8e
+            raise FieldException('No field {} on element {}'.format(field, self))