--- conflicted
+++ resolved
@@ -21,11 +21,7 @@
 def load_unitconv(directory, mode, lattice):
     """Load the unit conversion objects from a file.
 
-<<<<<<< HEAD
     Args:
-=======
-     Args:
->>>>>>> 7d6b4c46
         directory(string): The directory where the data is stored.
         mode(string): The name of the mode that is used.
         lattice(Lattice): The lattice object that will be used.
@@ -63,16 +59,9 @@
 
 
 def load(mode, control_system, directory=None):
-<<<<<<< HEAD
-    """
-    Load the elements of a lattice from a directory.
-
-    Parameters:
-=======
     """Load the elements of a lattice from a directory.
 
     Args:
->>>>>>> 7d6b4c46
         mode(string): The name of the mode to be loaded.
         control_system(ControlSystem): The control system to be used.
         directory(string): Directory where to load the files from. If no directory is given
