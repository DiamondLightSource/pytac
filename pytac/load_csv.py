--- conflicted
+++ resolved
@@ -216,11 +216,7 @@
         for elem in lat:
             positions.append(elem.s)
         lat.add_device('s_position', device.BasicDevice(positions), DEFAULT_UC)
-<<<<<<< HEAD
         lat.add_device('energy', device.BasicDevice(3.e+09), DEFAULT_UC)
-=======
-        lat.add_device('energy', device.BasicDevice(3000), DEFAULT_UC)
->>>>>>> dbc01c88
     with open(os.path.join(directory, mode, FAMILIES_FILENAME)) as families:
         csv_reader = csv.DictReader(families)
         for item in csv_reader:
