"""The device class used to represent a particular function of an accelerator
element.

A physical element in an accelerator may have multiple devices: an example at
DLS is a sextupole magnet that contains also horizontal and vertical corrector
magnets and a skew quadrupole.
"""
<<<<<<< HEAD


class DeviceException(Exception):
    """Exception associated with Device misconfiguration or invalid requests.
    """
    pass
=======
import pytac
from pytac.exceptions import HandleException
>>>>>>> 0234ec8e


class Device(object):
    """A representation of a property of an element associated with a field.

    Typically a control system will be used to set and get values on a
    device.
    """

    def is_enabled(self):
        """Whether the device is enabled.

        Returns:
            bool: whether the device is enabled.
        """
        raise NotImplementedError()

    def set_value(self, value):
<<<<<<< HEAD
        """Set the value on the device.
=======
        """Set the device value.

        Args:
            value (float): The value to set on the PV.

        Raises:
            HandleException: if no setpoint PV exists.
        """
        if self.sp_pv is None:
            raise HandleException(
                "Device {0} has no setpoint PV.".format(self.name)
            )
        self._cs.put(self.sp_pv, value)

    def get_value(self, handle):
        """Read the value of a readback or setpoint PV.

        Args:
            handle (str): The handle used to get the value off a readback or
                           setpoint PV.

        Returns:
            float: The value of the PV.

        Raises:
            HandleException: if the requested PV doesn't exist.
        """
        print('getting {}'.format('handle'))
        if handle == pytac.RB and self.rb_pv:
            return self._cs.get(self.rb_pv)
        elif handle == pytac.SP and self.sp_pv:
            return self._cs.get(self.sp_pv)

        raise HandleException(
            "Device {0} has no {1} PV.".format(self.name, handle)
        )

    def get_pv_name(self, handle):
        """Get a PV name on a specified handle.

        Args:
            handle (str): The readback or setpoint handle to be returned.

        Returns:
            str: A readback or setpoint PV.

        Raises:
            HandleException: if the PV doesn't exist.
        """
        if handle == pytac.RB and self.rb_pv:
            return self.rb_pv
        elif handle == pytac.SP and self.sp_pv:
            return self.sp_pv

        raise HandleException(
            "Device {0} has no {1} PV.".format(self.name, handle)
        )

    def get_cs(self):
        """The control system object used to get and set the value of a PV.

        Returns:
            ControlSystem: The control system object used to get and set the
            value of a PV.
        """
        return self._cs


class PvEnabler(object):
    """A PvEnabler class to check whether a device is enabled.

    The class will behave like True if the PV value equals enabled_value,
    and False otherwise.

    .. Private Attributes:
           _pv (str): The PV name.
           _enabled_value (str): The value for PV for which the device should
                                  be considered enabled.
           _cs (ControlSystem): The control system object.
    """
    def __init__(self, pv, enabled_value, cs):
        """.. The constructor method for the class, called whenever a
               'PvEnabler' object is constructed.
>>>>>>> 0234ec8e

        Args:
            value (float): the value to set.
        """
        raise NotImplementedError()

    def get_value(self):
        """Read the value from the device.

        Returns:
            float: the value of the PV.
        """
        raise NotImplementedError()<|MERGE_RESOLUTION|>--- conflicted
+++ resolved
@@ -5,17 +5,6 @@
 DLS is a sextupole magnet that contains also horizontal and vertical corrector
 magnets and a skew quadrupole.
 """
-<<<<<<< HEAD
-
-
-class DeviceException(Exception):
-    """Exception associated with Device misconfiguration or invalid requests.
-    """
-    pass
-=======
-import pytac
-from pytac.exceptions import HandleException
->>>>>>> 0234ec8e
 
 
 class Device(object):
@@ -34,93 +23,7 @@
         raise NotImplementedError()
 
     def set_value(self, value):
-<<<<<<< HEAD
         """Set the value on the device.
-=======
-        """Set the device value.
-
-        Args:
-            value (float): The value to set on the PV.
-
-        Raises:
-            HandleException: if no setpoint PV exists.
-        """
-        if self.sp_pv is None:
-            raise HandleException(
-                "Device {0} has no setpoint PV.".format(self.name)
-            )
-        self._cs.put(self.sp_pv, value)
-
-    def get_value(self, handle):
-        """Read the value of a readback or setpoint PV.
-
-        Args:
-            handle (str): The handle used to get the value off a readback or
-                           setpoint PV.
-
-        Returns:
-            float: The value of the PV.
-
-        Raises:
-            HandleException: if the requested PV doesn't exist.
-        """
-        print('getting {}'.format('handle'))
-        if handle == pytac.RB and self.rb_pv:
-            return self._cs.get(self.rb_pv)
-        elif handle == pytac.SP and self.sp_pv:
-            return self._cs.get(self.sp_pv)
-
-        raise HandleException(
-            "Device {0} has no {1} PV.".format(self.name, handle)
-        )
-
-    def get_pv_name(self, handle):
-        """Get a PV name on a specified handle.
-
-        Args:
-            handle (str): The readback or setpoint handle to be returned.
-
-        Returns:
-            str: A readback or setpoint PV.
-
-        Raises:
-            HandleException: if the PV doesn't exist.
-        """
-        if handle == pytac.RB and self.rb_pv:
-            return self.rb_pv
-        elif handle == pytac.SP and self.sp_pv:
-            return self.sp_pv
-
-        raise HandleException(
-            "Device {0} has no {1} PV.".format(self.name, handle)
-        )
-
-    def get_cs(self):
-        """The control system object used to get and set the value of a PV.
-
-        Returns:
-            ControlSystem: The control system object used to get and set the
-            value of a PV.
-        """
-        return self._cs
-
-
-class PvEnabler(object):
-    """A PvEnabler class to check whether a device is enabled.
-
-    The class will behave like True if the PV value equals enabled_value,
-    and False otherwise.
-
-    .. Private Attributes:
-           _pv (str): The PV name.
-           _enabled_value (str): The value for PV for which the device should
-                                  be considered enabled.
-           _cs (ControlSystem): The control system object.
-    """
-    def __init__(self, pv, enabled_value, cs):
-        """.. The constructor method for the class, called whenever a
-               'PvEnabler' object is constructed.
->>>>>>> 0234ec8e
 
         Args:
             value (float): the value to set.
