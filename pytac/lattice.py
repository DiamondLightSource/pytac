"""Representation of a lattice object which contains all the elements of the
    machine.
"""
import numpy
import pytac
from pytac.data_source import DataSourceManager
<<<<<<< HEAD
from pytac.exceptions import UnitsException, DeviceException
=======
from pytac.exceptions import UnitsException, DataSourceException, FieldException
>>>>>>> dbc01c88


class Lattice(object):
    """Representation of a lattice.

    Represents a lattice object that contains all elements of the ring. It has
    a name and a control system to be used for unit conversion.

    **Attributes:**

    Attributes:
        name (str): The name of the lattice.

    .. Private Attributes:
           _lattice (list): The list of all the element objects in the lattice.
           _cs (ControlSystem): The control system used to store the values on
                                 a PV.
           _data_source_manager (DataSourceManager): A class that manages the
                                                      data sources associated
                                                      with this lattice.
    """
    def __init__(self, name):
        """Args:
            name (str): The name of the lattice.

        **Methods:**
        """
        self.name = name
        self._lattice = []
        self._data_source_manager = DataSourceManager()

    def set_data_source(self, data_source, data_source_type):
        """Add a data source to the lattice.

        Args:
            data_source (DataSource): the data source to be set.
            data_source_type (str): the type of the data source being set
                                     pytac.LIVE or pytac.SIM.
        """
        self._data_source_manager.set_data_source(data_source, data_source_type)

    def get_fields(self):
        """Get the fields defined on the lattice.

        Includes all fields defined by all data sources.

        Returns:
            dict: A dictionary of all the fields defined on the manager,
                   separated by data source(key).
        """
        return self._data_source_manager.get_fields()

    def add_device(self, field, device, uc):
        """Add device and unit conversion objects to a given field.

        A DeviceDataSource must be set before calling this method, this defaults
        to pytac.LIVE as that is the only DeviceDataSource currently.

        Args:
            field (str): The key to store the unit conversion and device
                          objects.
            device (Device): The device object used for this field.
            uc (UnitConv): The unit conversion object used for this field.

        Raises:
            DataSourceException: if no DeviceDataSource is set.
        """
        try:
            self._data_source_manager.add_device(field, device, uc)
        except DataSourceException:
            raise DataSourceException("No device data source on lattice {0}."
                                      .format(self))

    def get_device(self, field):
        """Get the device for the given field.

        A DeviceDataSource must be set before calling this method, this defaults
        to pytac.LIVE as that is the only DeviceDataSource currently.

        Args:
            field (str): The lookup key to find the device on the lattice.

        Returns:
            Device: The device on the given field.

        Raises:
            DataSourceException: if no DeviceDataSource is set.
        """
        try:
            return self._data_source_manager.get_device(field)
        except DataSourceException:
            raise DataSourceException("No device data source on lattice {0}."
                                      .format(self))

    def get_unitconv(self, field):
        """Get the unit conversion option for the specified field.

        Args:
            field (str): The field associated with this conversion.

        Returns:
            UnitConv: The object associated with the specified field.

        Raises:
            FieldException: if no unit conversion object is present.
        """
        try:
            return self._data_source_manager.get_unitconv(field)
        except FieldException:
            raise FieldException("No unit conversion option for field {0} on "
                                 "lattice {1}.".format(field, self))

    def get_value(self, field, handle=pytac.RB, units=pytac.DEFAULT,
                  data_source=pytac.DEFAULT):
        """Get the value for a field on the lattice.

        Returns the value of a field on the lattice. This value is uniquely
        identified by a field and a handle. The returned value is either
        in engineering or physics units. The data_source flag returns either
        real or simulated values.

        Args:
            field (str): The requested field.
            handle (str): pytac.SP or pytac.RB.
            units (str): pytac.ENG or pytac.PHYS returned.
            data_source (str): pytac.LIVE or pytac.SIM.

        Returns:
            float: The value of the requested field

        Raises:
            DataSourceException: if there is no data source on the given field.
            FieldException: if the lattice does not have the specified field.
        """
        try:
            return self._data_source_manager.get_value(field, handle, units,
                                                       data_source)
        except DataSourceException:
            raise DataSourceException("No data source {0} on lattice {1}."
                                      .format(data_source, self))
        except FieldException:
            raise FieldException("Lattice {0} does not have field {1}."
                                 .format(self, field))

    def set_value(self, field, value, handle=pytac.SP, units=pytac.DEFAULT,
                  data_source=pytac.DEFAULT):
        """Set the value for a field.

        This value can be set on the machine or the simulation.

        Args:
            field (str): The requested field.
            value (float): The value to set.
            handle (str): pytac.SP or pytac.RB.
            units (str): pytac.ENG or pytac.PHYS.
            data_source (str): pytac.LIVE or pytac.SIM.

        Raises:
            DataSourceException: if arguments are incorrect.
            FieldException: if the lattice does not have the specified field.
        """
        try:
            self._data_source_manager.set_value(field, value, handle, units,
                                                data_source)
        except DataSourceException:
            raise DataSourceException("No data source {0} on lattice {1}."
                                      .format(data_source, self))
        except FieldException:
            raise FieldException("Lattice {0} does not have field {1}."
                                 .format(self, field))

    def __getitem__(self, n):
        """Get the (n + 1)th element of the lattice - i.e. index 0 represents
        the first element in the lattice.

        Args:
            n (int): index.

        Returns:
            Element: indexed element.
        """
        return self._lattice[n]

    def __len__(self):
        """The number of elements in the lattice.

        When using the len function returns the number of elements in
        the lattice.

        Returns:
            int: The number of elements in the lattice.
        """
        return len(self._lattice)

    def get_length(self):
        """Returns the length of the lattice.

        Returns:
            float: The length of the lattice.
        """
        total_length = 0
        for e in self._lattice:
            total_length += e.length
        return total_length

    def add_element(self, element):
        """Append an element to the lattice.

        Args:
            element (Element): element to append.
        """
        self._lattice.append(element)

    def get_elements(self, family=None, cell=None):
        """Get the elements of a family from the lattice.

        If no family is specified it returns all elements. Elements are
        returned in the order they exist in the ring.

        Args:
            family (str): requested family.
            cell (int): restrict elements to those in the specified cell.

        Returns:
            list: list containing all elements of the specified family.

        Raises:
            ValueError: if there are no elements in the specified cell or
                         family.
        """
        elements = []
        if family is None:
            elements = self._lattice
        for element in self._lattice:
            if family in element.families:
                elements.append(element)
        if len(elements) is 0:
            raise ValueError("No elements in family {0}.".format(family))
        if cell is not None:
            elements = [e for e in elements if e.cell == cell]
        if len(elements) is 0:
            raise ValueError("No elements in cell {0}.".format(cell))
        return elements

    def get_all_families(self):
        """Get all families of elements in the lattice.

        Returns:
            set: all defined families.
        """
        families = set()
        for element in self._lattice:
            families.update(element.families)
        return families

    def get_family_s(self, family):
        """Get s positions for all elements from the same family.

        Args:
            family (str): requested family.

        Returns:
            list: list of s positions for each element.
        """
        elements = self.get_elements(family)
        s_positions = []
        for element in elements:
            s_positions.append(element.s)
        return s_positions

    def get_element_devices(self, family, field):
        """Get devices for a specific field for elements in the specfied
        family.

        Typically all elements of a family will have devices associated with
        the same fields - for example, BPMs each have a device for fields 'x'
        and 'y'.

        Args:
            family (str): family of elements.
            field (str): field specifying the devices.

        Returns:
            list: devices for specified family and field.
        """
        elements = self.get_elements(family)
        devices = []
        for element in elements:
            try:
                devices.append(element.get_device(field))
            except DataSourceException:
                print("No device for field {0} on element {1}.".format(field,
                                                                       element))
        return devices

    def get_element_device_names(self, family, field):
        """Get the names for devices attached to a specific field for elements
        in the specfied family.

        Typically all elements of a family will have devices associated with
        the same fields - for example, BPMs each have a device for fields 'x'
        and 'y'.

        Args:
            family (str): family of elements.
            field (str): field specifying the devices.

        Returns:
            list: device names for specified family and field.
        """
        devices = self.get_element_devices(family, field)
        return [device.name for device in devices]

    def get_element_values(self, family, field, handle, dtype=None):
        """Get all values for a family and field.

        Args:
            family (str): family to request the values of.
            field (str): field to request values for.
            handle (str): pytac.RB or pytac.SP.
            dtype (numpy.dtype): if None, return a list. If not None, return a
                                  numpy array of the specified type.

        Returns:
            list or numpy array: sequence of values.
        """
        elements = self.get_elements(family)
        values = [element.get_value(field, handle) for element in elements]
        if dtype is not None:
            values = numpy.array(values, dtype=dtype)
        return values

    def set_element_values(self, family, field, values):
        """Sets the values for a family and field.

        The PVs are determined by family and device. Note that only setpoint
        PVs can be modified.

        Args:
            family (str): family on which to set values.
            field (str):  field to set values for.
            values (sequence): A list of values to assign.

        Raises:
            IndexError: if the given list of values doesn't match the number of
                         elements in the family.
        """
        elements = self.get_elements(family)
<<<<<<< HEAD
=======
        if len(elements) != len(values):
            raise IndexError("Number of elements in given array must be equal "
                             "to the number of elements in the family.")
>>>>>>> dbc01c88
        for element, value in zip(elements, values):
            element.set_value(field, value, handle=pytac.SP)

    def set_default_units(self, default_units):
        """Sets the default unit type for the lattice and all its elements.

        Args:
            default_units (str): The default unit type to be set across the
                                  entire lattice, pytac.ENG or pytac.PHYS.

        Raises:
            UnitsException: if specified default unit type is not a valid unit
                             type.
        """
        if default_units == pytac.ENG or default_units == pytac.PHYS:
            self._data_source_manager.default_units = default_units
            elems = self.get_elements()
            for elem in elems:
                elem._data_source_manager.default_units = default_units
        elif default_units is not None:
            raise UnitsException("{0} is not a unit type. Please enter {1} or "
                                 "{2}.".format(default_units, pytac.ENG,
                                               pytac.PHYS))

    def set_default_data_source(self, default_data_source):
        """Sets the default data source for the lattice and all its elements.

        Args:
            default_data_source (str): The default data source to be set across
                                        the entire lattice, pytac.LIVE or
                                        pytac.SIM.

        Raises:
            DataSourceException: if specified default data source is not a valid
                                  data source.
        """
        if default_data_source == pytac.LIVE or default_data_source == pytac.SIM:
            self._data_source_manager.default_data_source = default_data_source
            elems = self.get_elements()
            for elem in elems:
                elem._data_source_manager.default_data_source = default_data_source
        elif default_data_source is not None:
            raise DataSourceException("{0} is not a data source. Please enter "
                                      "{1} or {2}.".format(default_data_source,
                                                           pytac.LIVE,
                                                           pytac.SIM))

    def get_default_units(self):
        """Get the default unit type, pytac.ENG or pytac.PHYS.

        Returns:
            str: the default unit type for the entire lattice.
        """
        return self._data_source_manager.default_units

    def get_default_data_source(self):
        """Get the default data source, pytac.LIVE or pytac.SIM.

        Returns:
            str: the default data source for the entire lattice.
        """
        return self._data_source_manager.default_data_source


class EpicsLattice(Lattice):
    """EPICS-aware lattice class.

    Allows efficient get_values() and set_values() methods, and adds
    get_pv_names() method.

    """

    def __init__(self, name, epics_cs):
        """
        Args:
            name (str): The name of the epics lattice.
            epics_cs (ControlSystem): The control system used to store the
                                       values on a PV.

        **Methods:**
        """
        super(EpicsLattice, self).__init__(name)
        self._cs = epics_cs

    def get_pv_name(self, field, handle):
        """Get the PV name for a specific field, and handle.

        Args:
            field (str): The requested field.
            handle (str): pytac.RB or pytac.SP.

        Returns:
            str: The readback or setpoint PV for the specified field.
        """
        try:
            return (self._data_source_manager._data_sources[pytac.LIVE]
                    .get_device(field).get_pv_name(handle))
        except KeyError:
            raise DeviceException('{} has no device for field {}'
                                  .format(self, field))

    def get_element_pv_names(self, family, field, handle):
        """Get all PV names for a specific family, field, and handle.

        Assume that the elements are EpicsElements that have the get_pv_name()
        method.

        Args:
            family (str): The requested family.
            field (str): The requested field.
            handle (str): pytac.RB or pytac.SP.

        Returns:
            list: A list of PV names, strings.
        """
        elements = self.get_elements(family)
        pv_names = []
        for element in elements:
            pv_names.append(element.get_pv_name(field, handle))
        return pv_names

    def get_element_values(self, family, field, handle, dtype=None):
        """Get the value for a family and field for all elements in the lattice.

        Args:
            family (str): requested family.
            field (str): requested field.
            handle (str): pytac.RB or pytac.SP.
            dtype (numpy.dtype): if set it specifies the data type of the values
                                  in the output array.

        Returns:
            list or array: The requested values.
        """
        pv_names = self.get_element_pv_names(family, field, handle)
        values = self._cs.get_multiple(pv_names)
        if dtype is not None:
            values = numpy.array(values, dtype=dtype)
        return values

    def set_element_values(self, family, field, values):
        """Set the value for a family and field for all elements in the lattice.

        Args:
            family (str): requested family.
            field (str): requested field.
            values (sequence): values to be set.
        """
        pv_names = self.get_element_pv_names(family, field, 'setpoint')
        self._cs.set_multiple(pv_names, values)<|MERGE_RESOLUTION|>--- conflicted
+++ resolved
@@ -4,11 +4,7 @@
 import numpy
 import pytac
 from pytac.data_source import DataSourceManager
-<<<<<<< HEAD
-from pytac.exceptions import UnitsException, DeviceException
-=======
 from pytac.exceptions import UnitsException, DataSourceException, FieldException
->>>>>>> dbc01c88
 
 
 class Lattice(object):
@@ -357,12 +353,9 @@
                          elements in the family.
         """
         elements = self.get_elements(family)
-<<<<<<< HEAD
-=======
         if len(elements) != len(values):
             raise IndexError("Number of elements in given array must be equal "
                              "to the number of elements in the family.")
->>>>>>> dbc01c88
         for element, value in zip(elements, values):
             element.set_value(field, value, handle=pytac.SP)
 
@@ -432,9 +425,7 @@
 
     Allows efficient get_values() and set_values() methods, and adds
     get_pv_names() method.
-
     """
-
     def __init__(self, name, epics_cs):
         """
         Args:
@@ -461,8 +452,8 @@
             return (self._data_source_manager._data_sources[pytac.LIVE]
                     .get_device(field).get_pv_name(handle))
         except KeyError:
-            raise DeviceException('{} has no device for field {}'
-                                  .format(self, field))
+            raise DataSourceException('Lattice {0} has no device for field {1}.'
+                                      .format(self, field))
 
     def get_element_pv_names(self, family, field, handle):
         """Get all PV names for a specific family, field, and handle.
@@ -510,6 +501,13 @@
             family (str): requested family.
             field (str): requested field.
             values (sequence): values to be set.
-        """
-        pv_names = self.get_element_pv_names(family, field, 'setpoint')
+
+        Raises:
+            IndexError: if the given list of values doesn't match the number of
+                         elements in the family.
+        """
+        pv_names = self.get_element_pv_names(family, field, pytac.SP)
+        if len(pv_names) != len(values):
+            raise IndexError("Number of elements in given array must be equal "
+                             "to the number of elements in the family.")
         self._cs.set_multiple(pv_names, values)