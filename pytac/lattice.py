"""Representation of a lattice object which contains all the elements of the
    machine.
"""
import logging
import numpy
import pytac
from pytac.data_source import DataSourceManager
from pytac.exceptions import UnitsException, DataSourceException, FieldException


class Lattice(object):
    """Representation of a lattice.

    Represents a lattice object that contains all elements of the ring. It has
    a name and a control system to be used for unit conversion.

    **Attributes:**

    Attributes:
        name (str): The name of the lattice.

    .. Private Attributes:
           _lattice (list): The list of all the element objects in the lattice.
           _cs (ControlSystem): The control system used to store the values on
                                 a PV.
           _data_source_manager (DataSourceManager): A class that manages the
                                                      data sources associated
                                                      with this lattice.
    """
    def __init__(self, name):
        """Args:
            name (str): The name of the lattice.

        **Methods:**
        """
        self.name = name
        self._lattice = []
        self._data_source_manager = DataSourceManager()

    def set_data_source(self, data_source, data_source_type):
        """Add a data source to the lattice.

        Args:
            data_source (DataSource): the data source to be set.
            data_source_type (str): the type of the data source being set
                                     pytac.LIVE or pytac.SIM.
        """
        self._data_source_manager.set_data_source(data_source,
                                                  data_source_type)

    def get_fields(self):
        """Get the fields defined on the lattice.

        Includes all fields defined by all data sources.

        Returns:
            dict: A dictionary of all the fields defined on the manager,
                   separated by data source(key).
        """
        return self._data_source_manager.get_fields()

    def add_device(self, field, device, uc):
        """Add device and unit conversion objects to a given field.

        A DeviceDataSource must be set before calling this method, this
        defaults to pytac.LIVE as that is the only data source that currently
        uses devices.

        Args:
            field (str): The key to store the unit conversion and device
                          objects.
            device (Device): The device object used for this field.
            uc (UnitConv): The unit conversion object used for this field.

        Raises:
            DataSourceException: if no DeviceDataSource is set.
        """
        try:
            self._data_source_manager.add_device(field, device, uc)
        except DataSourceException:
            raise DataSourceException("No device data source on lattice {0}."
                                      .format(self))

    def get_device(self, field):
        """Get the device for the given field.

        A DeviceDataSource must be set before calling this method, this
        defaults to pytac.LIVE as that is the only data source that currently
        uses devices.

        Args:
            field (str): The lookup key to find the device on the lattice.

        Returns:
            Device: The device on the given field.

        Raises:
            DataSourceException: if no DeviceDataSource is set.
        """
        try:
            return self._data_source_manager.get_device(field)
        except DataSourceException:
            raise DataSourceException("No device data source on lattice {0}."
                                      .format(self))

    def get_unitconv(self, field):
        """Get the unit conversion option for the specified field.

        Args:
            field (str): The field associated with this conversion.

        Returns:
            UnitConv: The object associated with the specified field.

        Raises:
            FieldException: if no unit conversion object is present.
        """
        try:
            return self._data_source_manager.get_unitconv(field)
        except FieldException:
            raise FieldException("No unit conversion option for field {0} on "
                                 "lattice {1}.".format(field, self))

    def get_value(self, field, handle=pytac.RB, units=pytac.DEFAULT,
                  data_source=pytac.DEFAULT):
        """Get the value for a field on the lattice.

        Returns the value of a field on the lattice. This value is uniquely
        identified by a field and a handle. The returned value is either
        in engineering or physics units. The data_source flag returns either
        real or simulated values.

        Args:
            field (str): The requested field.
            handle (str): pytac.SP or pytac.RB.
            units (str): pytac.ENG or pytac.PHYS returned.
            data_source (str): pytac.LIVE or pytac.SIM.

        Returns:
            float: The value of the requested field

        Raises:
            DataSourceException: if there is no data source on the given field.
            FieldException: if the lattice does not have the specified field.
        """
        try:
            return self._data_source_manager.get_value(field, handle, units,
                                                       data_source)
        except DataSourceException:
            raise DataSourceException("No data source {0} on lattice {1}."
                                      .format(data_source, self))
        except FieldException:
            raise FieldException("Lattice {0} does not have field {1}."
                                 .format(self, field))

    def set_value(self, field, value, handle=pytac.SP, units=pytac.DEFAULT,
                  data_source=pytac.DEFAULT):
        """Set the value for a field.

        This value can be set on the machine or the simulation.

        Args:
            field (str): The requested field.
            value (float): The value to set.
            handle (str): pytac.SP or pytac.RB.
            units (str): pytac.ENG or pytac.PHYS.
            data_source (str): pytac.LIVE or pytac.SIM.

        Raises:
            DataSourceException: if arguments are incorrect.
            FieldException: if the lattice does not have the specified field.
        """
        try:
            self._data_source_manager.set_value(field, value, handle, units,
                                                data_source)
        except DataSourceException:
            raise DataSourceException("No data source {0} on lattice {1}."
                                      .format(data_source, self))
        except FieldException:
            raise FieldException("Lattice {0} does not have field {1}."
                                 .format(self, field))

    def __getitem__(self, n):
        """Get the (n + 1)th element of the lattice - i.e. index 0 represents
        the first element in the lattice.

        Args:
            n (int): index.

        Returns:
            Element: indexed element.
        """
        return self._lattice[n]

    def __len__(self):
        """The number of elements in the lattice.

        When using the len function returns the number of elements in
        the lattice.

        Returns:
            int: The number of elements in the lattice.
        """
        return len(self._lattice)

    def get_length(self):
        """Returns the length of the lattice, in meters.

        Returns:
            float: The length of the lattice (m).
        """
        total_length = 0
        for e in self._lattice:
            total_length += e.length
        return total_length

    def add_element(self, element):
        """Append an element to the lattice.

        Args:
            element (Element): element to append.
        """
        self._lattice.append(element)

    def get_elements(self, family=None, cell=None):
        """Get the elements of a family from the lattice.

        If no family is specified it returns all elements. Elements are
        returned in the order they exist in the ring.

        Args:
            family (str): requested family.
            cell (int): restrict elements to those in the specified cell.

        Returns:
            list: list containing all elements of the specified family.

        Raises:
            ValueError: if there are no elements in the specified cell or
                         family.
        """
        elements = []
        if family is None:
            elements = self._lattice
        for element in self._lattice:
            if family in element.families:
                elements.append(element)
        if len(elements) is 0:
            raise ValueError("No elements in family {0}.".format(family))
        if cell is not None:
            elements = [e for e in elements if e.cell == cell]
        if len(elements) is 0:
            raise ValueError("No elements in cell {0}.".format(cell))
        return elements

    def get_all_families(self):
        """Get all families of elements in the lattice.

        Returns:
            set: all defined families.
        """
        families = set()
        for element in self._lattice:
            families.update(element.families)
        return families

    def get_family_s(self, family):
        """Get s positions for all elements from the same family.

        Args:
            family (str): requested family.

        Returns:
            list: list of s positions for each element.
        """
        elements = self.get_elements(family)
        s_positions = []
        for element in elements:
            s_positions.append(element.s)
        return s_positions

    def get_element_devices(self, family, field):
        """Get devices for a specific field for elements in the specfied
        family.

        Typically all elements of a family will have devices associated with
        the same fields - for example, BPMs each have a device for fields 'x'
        and 'y'.

        Args:
            family (str): family of elements.
            field (str): field specifying the devices.

        Returns:
            list: devices for specified family and field.
        """
        elements = self.get_elements(family)
        devices = []
        for element in elements:
            try:
                devices.append(element.get_device(field))
            except DataSourceException:
<<<<<<< HEAD
                logging.warn("No device for field {0} on element {1}.".format(field,
                                                                       element))
=======
                print("No device for field {0} on element {1}."
                      .format(field, element))
>>>>>>> bcb7bb0f
        return devices

    def get_element_device_names(self, family, field):
        """Get the names for devices attached to a specific field for elements
        in the specfied family.

        Typically all elements of a family will have devices associated with
        the same fields - for example, BPMs each have a device for fields 'x'
        and 'y'.

        Args:
            family (str): family of elements.
            field (str): field specifying the devices.

        Returns:
            list: device names for specified family and field.
        """
        devices = self.get_element_devices(family, field)
        return [device.name for device in devices]

    def get_element_values(self, family, field, handle, dtype=None):
        """Get all values for a family and field.

        Args:
            family (str): family to request the values of.
            field (str): field to request values for.
            handle (str): pytac.RB or pytac.SP.
            dtype (numpy.dtype): if None, return a list. If not None, return a
                                  numpy array of the specified type.

        Returns:
            list or numpy array: sequence of values.
        """
        elements = self.get_elements(family)
        values = [element.get_value(field, handle) for element in elements]
        if dtype is not None:
            values = numpy.array(values, dtype=dtype)
        return values

    def set_element_values(self, family, field, values):
        """Sets the values for a family and field.

        The PVs are determined by family and device. Note that only setpoint
        PVs can be modified.

        Args:
            family (str): family on which to set values.
            field (str):  field to set values for.
            values (sequence): A list of values to assign.

        Raises:
            IndexError: if the given list of values doesn't match the number of
                         elements in the family.
        """
        elements = self.get_elements(family)
        if len(elements) != len(values):
            raise IndexError("Number of elements({0}) in given array must be "
                             "equal to the number of elements in the "
                             "family({1}).".format(len(elements), len(values)))
        for element, value in zip(elements, values):
            element.set_value(field, value, handle=pytac.SP)

    def set_default_units(self, default_units):
        """Sets the default unit type for the lattice and all its elements.

        Args:
            default_units (str): The default unit type to be set across the
                                  entire lattice, pytac.ENG or pytac.PHYS.

        Raises:
            UnitsException: if specified default unit type is not a valid unit
                             type.
        """
        if default_units == pytac.ENG or default_units == pytac.PHYS:
            self._data_source_manager.default_units = default_units
            elems = self.get_elements()
            for elem in elems:
                elem._data_source_manager.default_units = default_units
        elif default_units is not None:
            raise UnitsException("{0} is not a unit type. Please enter {1} or "
                                 "{2}.".format(default_units, pytac.ENG,
                                               pytac.PHYS))

    def set_default_data_source(self, default_data_source):
        """Sets the default data source for the lattice and all its elements.

        Args:
            default_data_source (str): The default data source to be set across
                                        the entire lattice, pytac.LIVE or
                                        pytac.SIM.

        Raises:
            DataSourceException: if specified default data source is not a
                                  valid data source.
        """
        if (default_data_source == pytac.LIVE) or (default_data_source ==
                                                   pytac.SIM):
            self._data_source_manager.default_data_source = default_data_source
            elems = self.get_elements()
            for elem in elems:
                elem._data_source_manager.default_data_source = default_data_source
        elif default_data_source is not None:
            raise DataSourceException("{0} is not a data source. Please enter "
                                      "{1} or {2}.".format(default_data_source,
                                                           pytac.LIVE,
                                                           pytac.SIM))

    def get_default_units(self):
        """Get the default unit type, pytac.ENG or pytac.PHYS.

        Returns:
            str: the default unit type for the entire lattice.
        """
        return self._data_source_manager.default_units

    def get_default_data_source(self):
        """Get the default data source, pytac.LIVE or pytac.SIM.

        Returns:
            str: the default data source for the entire lattice.
        """
        return self._data_source_manager.default_data_source


class EpicsLattice(Lattice):
    """EPICS-aware lattice class.

    Allows efficient get_values() and set_values() methods, and adds
    get_pv_names() method.
    """
    def __init__(self, name, epics_cs):
        """
        Args:
            name (str): The name of the epics lattice.
            epics_cs (ControlSystem): The control system used to store the
                                       values on a PV.

        **Methods:**
        """
        super(EpicsLattice, self).__init__(name)
        self._cs = epics_cs

    def get_pv_name(self, field, handle):
        """Get the PV name for a specific field, and handle.

        Args:
            field (str): The requested field.
            handle (str): pytac.RB or pytac.SP.

        Returns:
            str: The readback or setpoint PV for the specified field.
        """
        try:
            return (self._data_source_manager._data_sources[pytac.LIVE]
                    .get_device(field).get_pv_name(handle))
        except KeyError:
            raise DataSourceException('Lattice {0} has no device for field {1}.'
                                      .format(self, field))

    def get_element_pv_names(self, family, field, handle):
        """Get all PV names for a specific family, field, and handle.

        Assume that the elements are EpicsElements that have the get_pv_name()
        method.

        Args:
            family (str): The requested family.
            field (str): The requested field.
            handle (str): pytac.RB or pytac.SP.

        Returns:
            list: A list of PV names, strings.
        """
        elements = self.get_elements(family)
        pv_names = []
        for element in elements:
            pv_names.append(element.get_pv_name(field, handle))
        return pv_names

    def get_element_values(self, family, field, handle, dtype=None):
        """Get the value for a family and field for all elements in the lattice.

        Args:
            family (str): requested family.
            field (str): requested field.
            handle (str): pytac.RB or pytac.SP.
            dtype (numpy.dtype): if set it specifies the data type of the values
                                  in the output array.

        Returns:
            list or array: The requested values.
        """
        pv_names = self.get_element_pv_names(family, field, handle)
        values = self._cs.get_multiple(pv_names)
        if dtype is not None:
            values = numpy.array(values, dtype=dtype)
        return values

    def set_element_values(self, family, field, values):
        """Set the value for a family and field for all elements in the lattice.

        Args:
            family (str): requested family.
            field (str): requested field.
            values (sequence): values to be set.

        Raises:
            IndexError: if the given list of values doesn't match the number of
                         elements in the family.
        """
        pv_names = self.get_element_pv_names(family, field, pytac.SP)
        if len(pv_names) != len(values):
            raise IndexError("Number of elements in given array must be equal "
                             "to the number of elements in the family.")
        self._cs.set_multiple(pv_names, values)<|MERGE_RESOLUTION|>--- conflicted
+++ resolved
@@ -300,13 +300,8 @@
             try:
                 devices.append(element.get_device(field))
             except DataSourceException:
-<<<<<<< HEAD
-                logging.warn("No device for field {0} on element {1}.".format(field,
-                                                                       element))
-=======
-                print("No device for field {0} on element {1}."
-                      .format(field, element))
->>>>>>> bcb7bb0f
+                logging.warn("No device for field {0} on element {1}."
+                             .format(field, element))
         return devices
 
     def get_element_device_names(self, family, field):
