--- conflicted
+++ resolved
@@ -11,12 +11,8 @@
 # Default argument flag.
 DEFAULT = 'default'
 
-<<<<<<< HEAD
+
 from . import data_source, element, exceptions, lattice, load_csv, units, utils  # noqa: E402
-=======
-
-from . import data_source, element, epics, exceptions, lattice, load_csv, units, utils  # noqa: E402
->>>>>>> dbc01c88
 """Error 402 is suppressed as we cannot import these modules at the top of the
 file as the strings above must be set first or the imports will fail.
 """
